--- conflicted
+++ resolved
@@ -22,14 +22,8 @@
 #release: pin
 release:
 	python update-version.py
-<<<<<<< HEAD
 	bash -c 'temp="$(cat snap/snapcraft.yaml  | grep -v version | sed "3iversion: \"$(git tag --sort -v:refname | head -1)\"")" ; echo "$temp" > snap/snapcraft.yaml'
-	hatch version `git tag --sort -v:refname | head -1`
-	hatch version `git tag --sort -v:refname | head -1`
-	git add -u
 	git commit -m "update version"
-=======
->>>>>>> ea04e326
 	hatchling build
 	twine check dist/fowl-`git describe --abbrev=0`-py3-none-any.whl
 	twine check dist/fowl-`git describe --abbrev=0`.tar.gz
