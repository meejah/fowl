--- conflicted
+++ resolved
@@ -233,14 +233,14 @@
 
 
 @frozen
-<<<<<<< HEAD
 class PleaseCloseWormhole(FowlInternalControl):
     reason: str
-=======
+
+
+@frozen
 class Pong(FowlOutputMessage):
     ping_id: int
     time_of_flight: float
->>>>>>> 1312243e
 
 
 #XXX these aren't really used; why state-machine has them?
