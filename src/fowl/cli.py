
import click
import pkg_resources
from attr import evolve

from twisted.internet.task import react
from twisted.internet.defer import ensureDeferred

from wormhole.cli.public_relay import (
    RENDEZVOUS_RELAY as PUBLIC_MAILBOX_URL,
)

from ._proto import (
    _Config,
    wormhole_from_config,
    forward,
    frontend_accept_or_invite,
    WELL_KNOWN_MAILBOXES,
)
from ._tui import frontend_tui
from .messages import (
    LocalListener,
    RemoteListener,
)


@click.option(
    "--ip-privacy/--clearnet",
    default=False,
    help="Enable operation over Tor (default is public Internet)",
)
@click.option(
    "--mailbox",
    default=PUBLIC_MAILBOX_URL,
    help='URL for the mailbox server to use (or "default", "local" or "winden" to use well-known servers)',
    metavar="URL or NAME",
)
@click.option(
    "--debug",
    default=None,
    help="Output wormhole state-machine transitions to the given file",
    type=click.File("w", encoding="utf8"),
)
@click.command()
@click.pass_context
def fowld(ctx, ip_privacy, mailbox, debug):
    """
    Forward Over Wormhole, Locally, Daemon

    Low-level daemon to set up and forward streams over Dilated magic
    wormhole connections
    """
    ctx.obj = _Config(
        relay_url=WELL_KNOWN_MAILBOXES.get(mailbox, mailbox),
        use_tor=bool(ip_privacy),
        debug_file=debug,
    )
    def run(reactor):
        return ensureDeferred(
            forward(
                reactor,
                ctx.obj,
            )
        )
    return react(run)


@click.option(
    "--ip-privacy/--clearnet",
    default=False,
    help="Enable operation over Tor (default is public Internet)",
)
@click.option(
    "--mailbox",
    default=PUBLIC_MAILBOX_URL,
    help='URL for the mailbox server to use (or "default" or "winden" to use well-known servers)',
    metavar="URL or NAME",
)
@click.option(
    "--debug",
    default=None,
    help="Output wormhole state-machine transitions to the given file",
    type=click.File("w", encoding="utf8"),
)
@click.option(
    "--local", "-L",
    multiple=True,
    help="Listen locally, connect remotely (accepted multiple times)",
    metavar="listen-port[:connect-port]",
)
@click.option(
    "--remote", "-R",
    multiple=True,
    help="Listen remotely, connect locally (accepted multiple times)",
    metavar="listen-port[:connect-port]",
)
@click.option(
    "--allow",
    multiple=True,
    help="Accept a request to listen on a port (optionally which port to open on the far-side connection). Accepted multiple times",
    metavar="listen-port[:connect-port]",
)
@click.option(
    "--code-length",
    default=2,
    help="Length of the Wormhole code (if we allocate one)",
)
@click.option(
    "--readme", "-i",
    help="Display the full project README",
    is_flag=True,
)
@click.argument("code", required=False)
@click.command()
def fowl(ip_privacy, mailbox, debug, allow, local, remote, code_length, code, readme):
    """
    Forward Over Wormhole, Locally

    Bi-directional streaming data over secure and durable Dilated
    magic-wormhole connections.

    This frontend is meant for humans -- if you want machine-parsable
    data and commands, use fowld (or 'python -m fowl')

    This will create a new session (allocating a fresh code) by
    default. To join an existing session (e.g. you've been given a
    code) add the code as an (optional) argument on the command-line.
    """
    if readme:
        display_readme()
        return

    def to_command(cls, cmd):
        if ':' in cmd:
            listen, connect = cmd.split(':')
        else:
            listen = connect = cmd
        # XXX ipv6?
        return cls(
            f"tcp:{listen}:interface=localhost",
            f"tcp:localhost:{connect}",
        )

    cfg = _Config(
        relay_url=WELL_KNOWN_MAILBOXES.get(mailbox, mailbox),
        use_tor=bool(ip_privacy),
        debug_file=debug,
        code=code,
        code_length=code_length,
        commands=[
            to_command(LocalListener, cmd)
            for cmd in local
        ] + [
            to_command(RemoteListener, cmd)
            for cmd in remote
        ]
    )

    def run(reactor):
        return ensureDeferred(frontend_accept_or_invite(reactor, cfg))
    return react(run)


<<<<<<< HEAD
@click.option(
    "--ip-privacy/--clearnet",
    default=False,
    help="Enable operation over Tor (default is public Internet)",
)
@click.option(
    "--mailbox",
    default=PUBLIC_MAILBOX_URL,
    help='URL for the mailbox server to use (or "default" or "winden" to use well-known servers)',
    metavar="URL or NAME",
)
@click.command()
def tui(mailbox, ip_privacy):
=======
@fowl.command()
@click.pass_context
@click.argument("code")
def accept(ctx, code):
    """
    Join an existing forwarding session.

    This consumes an existing invite code (usually created by 'fowl
    invite')
    """
    ctx.obj = evolve(ctx.obj, code=code)
    def run(reactor):
        return ensureDeferred(frontend_accept_or_invite(reactor, ctx.obj))
    return react(run)


@fowl.command()
@click.pass_context
def tui(ctx):
>>>>>>> 00edab93
    """
    Run an interactive text user-interface (TUI)

    Allows one to use a human-readable version of the controller
    protocol directly to set up listeners, monitor streams, etc
    """
    cfg = _Config(
        relay_url=WELL_KNOWN_MAILBOXES.get(mailbox, mailbox),
        use_tor=bool(ip_privacy),
    )

    def run(reactor):
        return ensureDeferred(frontend_tui(reactor, cfg))
    return react(run)


def display_readme():
    """
    Display the project README
    """
    readme = pkg_resources.resource_string('fowl', '../../README.rst')
    # uhm, docutils documentation is confusing as all hell and no good
    # examples of "convert this rST string to anything else" .. :/ but
    # we should "render" it to text
    click.echo_via_pager(readme.decode('utf8'))


if __name__ == "__main__":
    _entry_fowl()<|MERGE_RESOLUTION|>--- conflicted
+++ resolved
@@ -161,7 +161,6 @@
     return react(run)
 
 
-<<<<<<< HEAD
 @click.option(
     "--ip-privacy/--clearnet",
     default=False,
@@ -175,27 +174,6 @@
 )
 @click.command()
 def tui(mailbox, ip_privacy):
-=======
-@fowl.command()
-@click.pass_context
-@click.argument("code")
-def accept(ctx, code):
-    """
-    Join an existing forwarding session.
-
-    This consumes an existing invite code (usually created by 'fowl
-    invite')
-    """
-    ctx.obj = evolve(ctx.obj, code=code)
-    def run(reactor):
-        return ensureDeferred(frontend_accept_or_invite(reactor, ctx.obj))
-    return react(run)
-
-
-@fowl.command()
-@click.pass_context
-def tui(ctx):
->>>>>>> 00edab93
     """
     Run an interactive text user-interface (TUI)
 
