--- conflicted
+++ resolved
@@ -1,14 +1,9 @@
 
 import click
-<<<<<<< HEAD
-import pkg_resources
 import attrs
 from typing import Optional
-
 from ipaddress import IPv4Address, IPv6Address
-=======
 from importlib import resources
->>>>>>> a2af7275
 
 from twisted.internet.task import react
 from twisted.internet.defer import ensureDeferred
